--- conflicted
+++ resolved
@@ -296,8 +296,7 @@
   i32 user_getNumberOfFiles(1:string path)
     throws (1: FileDoesNotExistException eR, 2: InvalidPathException eI)
 
-<<<<<<< HEAD
-  string user_getUnderfsAddress()
+  string user_getUfsAddress()
 
   // Services for X Framework
   list<binary> x_process(1: string clz, 2: list<binary> data)
@@ -305,9 +304,6 @@
   
   list<NetAddress> x_lookup(1: string clz, 2: list<binary> data)
     throws (1: TachyonException e)
-=======
-  string user_getUfsAddress()
->>>>>>> f1fbf37c
 }
 
 service WorkerService {
